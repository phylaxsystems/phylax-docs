--- conflicted
+++ resolved
@@ -63,16 +63,13 @@
     },
     {
       "group": "Credible Layer",
-<<<<<<< HEAD
       "pages": [
         "credible/credible-introduction",
         "credible/pcl-quickstart",
         "credible/pcl-assertion-guide",
         "credible/testing-assertions"
       ]
-=======
-      "pages": ["credible/pcl-quickstart", "credible/pcl-assertion-guide"]
->>>>>>> 5b97010d
+
     },
     {
       "group": "Introduction",
